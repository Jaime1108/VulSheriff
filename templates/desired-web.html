--- conflicted
+++ resolved
@@ -13,7 +13,15 @@
             background-image: url("{{ url_for('static', filename='background/desert.png') }}");
             background-size: cover;
             background-repeat: no-repeat;
-<<<<<<< HEAD
+
+          }
+          .banner {
+            display:flex;
+            justify-content:center;
+            background-color: rgba(139, 69, 19, 0.5);
+            border-radius: 5px  10px;
+            margin:0px;
+          }
         }
         .loading-overlay {
             position: fixed;
@@ -54,17 +62,6 @@
         @keyframes spin {
             to { transform: rotate(360deg); }
         }
-=======
-
-          }
-          .banner {
-            display:flex;
-            justify-content:center;
-            background-color: rgba(139, 69, 19, 0.5);
-            border-radius: 5px  10px;
-            margin:0px;
-          }
->>>>>>> 86ca6248
     </style>
 </head>
 <body class="western-bg min-h-full">
